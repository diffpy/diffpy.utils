#!/usr/bin/env python
##############################################################################
#
# diffpy.utils      by DANSE Diffraction group
#                   Simon J. L. Billinge
#                   (c) 2011 The Trustees of Columbia University
#                   in the City of New York.  All rights reserved.
#
# File coded by:    Pavol Juhas
#
# See AUTHORS.txt for a list of people who contributed.
# See LICENSE_DANSE.txt for license information.
#
##############################################################################

"""Helper routines for running other unit tests.
"""

# helper functions


def datafile(filename):
<<<<<<< HEAD
    from importlib.resources import files, as_file
=======
    from importlib.resources import as_file, files
>>>>>>> c04f38d7

    ref = files(__package__) / ("testdata/" + filename)
    with as_file(ref) as rv:
        return rv


# End of file<|MERGE_RESOLUTION|>--- conflicted
+++ resolved
@@ -20,11 +20,7 @@
 
 
 def datafile(filename):
-<<<<<<< HEAD
-    from importlib.resources import files, as_file
-=======
     from importlib.resources import as_file, files
->>>>>>> c04f38d7
 
     ref = files(__package__) / ("testdata/" + filename)
     with as_file(ref) as rv:
