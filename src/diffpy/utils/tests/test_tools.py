import argparse
import json
import os
from pathlib import Path

import pytest

from diffpy.utils.tools import get_user_info

<<<<<<< HEAD

def _setup_dirs(monkeypatch, user_filesystem):
    cwd = Path(user_filesystem)
    home_dir = cwd / "home_dir"
    monkeypatch.setattr("pathlib.Path.home", lambda _: home_dir)
    os.chdir(cwd)
    return home_dir


def _run_tests(inputs, expected):
    args = {"username": inputs[0], "email": inputs[1]}
    expected_username, expected_email = expected
    config = get_user_info(args)
    assert config.get("username") == expected_username
    assert config.get("email") == expected_email


params_user_info_with_home_conf_file = [
    (["", ""], ["home_username", "home@email.com"]),
    (["cli_username", ""], ["cli_username", "home@email.com"]),
    (["", "cli@email.com"], ["home_username", "cli@email.com"]),
    ([None, None], ["home_username", "home@email.com"]),
    (["cli_username", None], ["cli_username", "home@email.com"]),
    ([None, "cli@email.com"], ["home_username", "cli@email.com"]),
    (["cli_username", "cli@email.com"], ["cli_username", "cli@email.com"]),
]
params_user_info_with_local_conf_file = [
    (["", ""], ["cwd_username", "cwd@email.com"]),
    (["cli_username", ""], ["cli_username", "cwd@email.com"]),
    (["", "cli@email.com"], ["cwd_username", "cli@email.com"]),
    ([None, None], ["cwd_username", "cwd@email.com"]),
    (["cli_username", None], ["cli_username", "cwd@email.com"]),
    ([None, "cli@email.com"], ["cwd_username", "cli@email.com"]),
    (["cli_username", "cli@email.com"], ["cli_username", "cli@email.com"]),
]
params_user_info_with_no_home_conf_file = [
    (
        [None, None],
        ["input_username", "input@email.com"],
        ["input_username", "input@email.com"],
    ),
    (
        ["cli_username", None],
        ["", "input@email.com"],
        ["cli_username", "input@email.com"],
    ),
    (
        [None, "cli@email.com"],
        ["input_username", ""],
        ["input_username", "cli@email.com"],
    ),
    (
        ["", ""],
        ["input_username", "input@email.com"],
        ["input_username", "input@email.com"],
    ),
    (
        ["cli_username", ""],
        ["", "input@email.com"],
        ["cli_username", "input@email.com"],
    ),
    (
        ["", "cli@email.com"],
        ["input_username", ""],
        ["input_username", "cli@email.com"],
    ),
    (
        ["cli_username", "cli@email.com"],
        ["input_username", "input@email.com"],
        ["cli_username", "cli@email.com"],
    ),
]
params_user_info_no_conf_file_no_inputs = [
    ([None, None], ["", ""], ["", ""]),
]


@pytest.mark.parametrize("inputs, expected", params_user_info_with_home_conf_file)
def test_get_user_info_with_home_conf_file(
    monkeypatch, inputs, expected, user_filesystem
):
    _setup_dirs(monkeypatch, user_filesystem)
    _run_tests(inputs, expected)


@pytest.mark.parametrize("inputs, expected", params_user_info_with_local_conf_file)
def test_get_user_info_with_local_conf_file(
    monkeypatch, inputs, expected, user_filesystem
):
    home_dir = _setup_dirs(monkeypatch, user_filesystem)
    local_config_data = {"username": "cwd_username", "email": "cwd@email.com"}
    with open(Path(user_filesystem) / "diffpyconfig.json", "w") as f:
        json.dump(local_config_data, f)
    _run_tests(inputs, expected)
    os.remove(Path().home() / "diffpyconfig.json")
    _run_tests(inputs, expected)


@pytest.mark.parametrize(
    "inputsa, inputsb, expected", params_user_info_with_no_home_conf_file
)
def test_get_user_info_with_no_home_conf_file(
    monkeypatch, inputsa, inputsb, expected, user_filesystem
):
    _setup_dirs(monkeypatch, user_filesystem)
    os.remove(Path().home() / "diffpyconfig.json")
    inp_iter = iter(inputsb)
    monkeypatch.setattr("builtins.input", lambda _: next(inp_iter))
    _run_tests(inputsa, expected)
    confile = Path().home() / "diffpyconfig.json"
    assert confile.is_file()


@pytest.mark.parametrize(
    "inputsa, inputsb, expected", params_user_info_no_conf_file_no_inputs
)
def test_get_user_info_no_conf_file_no_inputs(
    monkeypatch, inputsa, inputsb, expected, user_filesystem
):
    _setup_dirs(monkeypatch, user_filesystem)
    os.remove(Path().home() / "diffpyconfig.json")
    inp_iter = iter(inputsb)
    monkeypatch.setattr("builtins.input", lambda _: next(inp_iter))
    _run_tests(inputsa, expected)
    confile = Path().home() / "diffpyconfig.json"
    assert confile.exists() is False
=======
params_user_info_with_conf_file = [
    (["", ""], ["home_username", "home@email.com", "cwd_username", "cwd@email.com"]),
    (
        ["input_username", ""],
        ["input_username", "home@email.com", "input_username", "cwd@email.com"],
    ),
    (
        ["", "input@email.com"],
        ["home_username", "input@email.com", "cwd_username", "input@email.com"],
    ),
    (
        ["input_username", "input@email.com"],
        ["input_username", "input@email.com", "input_username", "input@email.com"],
    ),
]


@pytest.mark.parametrize("inputs, expected", params_user_info_with_conf_file)
def test_load_user_info_with_conf_file(monkeypatch, inputs, expected, user_filesystem):
    (
        expected_username_home,
        expected_email_home,
        expected_username_cwd,
        expected_email_cwd,
    ) = expected
    home_dir = user_filesystem / "home_dir"
    cwd_dir = user_filesystem / "cwd_dir"

    # conf file is in home directory, not in cwd
    input_user = iter(inputs)
    monkeypatch.setattr("builtins.input", lambda _: next(input_user))
    monkeypatch.setattr(
        "diffpy.utils.scattering_objects.user_config.CWD_CONFIG_PATH",
        cwd_dir / "diffpyconfig.json",
    )
    monkeypatch.setattr(
        "diffpy.utils.scattering_objects.user_config.HOME_CONFIG_PATH",
        home_dir / "diffpyconfig.json",
    )
    actual_username, actual_email = get_user_info()
    assert actual_username == expected_username_home
    assert actual_email == expected_email_home

    # conf file is in cwd
    cwd_username, cwd_email = "cwd_username", "cwd@email.com"
    with open(cwd_dir / "diffpyconfig.json", "w") as f:
        json.dump({"username": cwd_username, "email": cwd_email}, f)
    input_user = iter(inputs)
    monkeypatch.setattr("builtins.input", lambda _: next(input_user))
    actual_username, actual_email = get_user_info()
    assert actual_username == expected_username_cwd
    assert actual_email == expected_email_cwd


params_user_info_without_conf_file = [
    (
        ["new_username", "new@email.com"],
        ["new_username", "new@email.com", "new_username", "new@email.com"],
    ),
]


@pytest.mark.parametrize("inputs, expected", params_user_info_without_conf_file)
def test_load_user_info_without_conf_file(
    monkeypatch, inputs, expected, user_filesystem
):
    (
        expected_username,
        expected_email,
        expected_conf_username,
        expected_conf_email,
    ) = expected
    home_dir = user_filesystem / "home_dir"
    cwd_dir = user_filesystem / "cwd_dir"
    os.remove(home_dir / "diffpyconfig.json")
    input_user = iter(inputs)
    monkeypatch.setattr("builtins.input", lambda _: next(input_user))
    monkeypatch.setattr(
        "diffpy.utils.scattering_objects.user_config.CWD_CONFIG_PATH",
        cwd_dir / "diffpyconfig.json",
    )
    monkeypatch.setattr(
        "diffpy.utils.scattering_objects.user_config.HOME_CONFIG_PATH",
        user_filesystem / "diffpyconfig.json",
    )

    actual_username, actual_email = get_user_info()
    assert actual_username == expected_username
    assert actual_email == expected_email
    with open(user_filesystem / "diffpyconfig.json", "r") as f:
        config_data = json.load(f)
        assert config_data == {
            "username": expected_conf_username,
            "email": expected_conf_email,
        }


params_user_info_bad = [
    # Invalid inputs
    (
        ["input_username", "bad_email"],
        "Please rerun the program and provide a valid email.",
    ),
    # Skipped inputs when there is no valid conf file
    (["", ""], "Please rerun the program and provide a username and email."),
    (["", "input@email.com"], "Please rerun the program and provide a username."),
    (["input_username", ""], "Please rerun the program and provide an email."),
]


@pytest.mark.parametrize("inputs, msg", params_user_info_bad)
def test_load_user_info_bad(monkeypatch, inputs, msg, user_filesystem):
    home_dir = user_filesystem / "home_dir"
    cwd_dir = user_filesystem / "cwd_dir"
    os.remove(home_dir / "diffpyconfig.json")
    input_user = iter(inputs)
    monkeypatch.setattr("builtins.input", lambda _: next(input_user))
    monkeypatch.setattr(
        "diffpy.utils.scattering_objects.user_config.CWD_CONFIG_PATH",
        cwd_dir / "diffpyconfig.json",
    )
    monkeypatch.setattr(
        "diffpy.utils.scattering_objects.user_config.HOME_CONFIG_PATH",
        home_dir / "diffpyconfig.json",
    )
    with pytest.raises(ValueError, match=msg[0]):
        get_user_info()


params_user_info_invalid_conf_files = [
    # Invalid conf files
    # Test first invalid home conf file, then invalid cwd conf file
    (
        ["input_username", "input@email.com"],
        "Please provide a configuration file with username and email.",
    ),
]


@pytest.mark.parametrize("inputs, msg", params_user_info_invalid_conf_files)
def test_load_user_info_invalid_conf_files(monkeypatch, inputs, msg, user_filesystem):
    home_dir = user_filesystem / "home_dir"
    cwd_dir = user_filesystem / "cwd_dir"
    os.remove(home_dir / "diffpyconfig.json")
    with open(home_dir / "diffpyconfig.json", "w") as f:
        json.dump({}, f)
    input_user = iter(inputs)
    monkeypatch.setattr("builtins.input", lambda _: next(input_user))
    monkeypatch.setattr(
        "diffpy.utils.scattering_objects.user_config.CWD_CONFIG_PATH",
        cwd_dir / "diffpyconfig.json",
    )
    monkeypatch.setattr(
        "diffpy.utils.scattering_objects.user_config.HOME_CONFIG_PATH",
        home_dir / "diffpyconfig.json",
    )
    with pytest.raises(ValueError, match=msg[0]):
        get_user_info()

    with open(cwd_dir / "diffpyconfig.json", "w") as f:
        json.dump({}, f)
    input_user = iter(inputs)
    monkeypatch.setattr("builtins.input", lambda _: next(input_user))
    with pytest.raises(ValueError, match=msg[0]):
        get_user_info()
>>>>>>> c04f38d7
<|MERGE_RESOLUTION|>--- conflicted
+++ resolved
@@ -5,136 +5,8 @@
 
 import pytest
 
-from diffpy.utils.tools import get_user_info
+from diffpy.utils.scattering_objects.tools import get_user_info
 
-<<<<<<< HEAD
-
-def _setup_dirs(monkeypatch, user_filesystem):
-    cwd = Path(user_filesystem)
-    home_dir = cwd / "home_dir"
-    monkeypatch.setattr("pathlib.Path.home", lambda _: home_dir)
-    os.chdir(cwd)
-    return home_dir
-
-
-def _run_tests(inputs, expected):
-    args = {"username": inputs[0], "email": inputs[1]}
-    expected_username, expected_email = expected
-    config = get_user_info(args)
-    assert config.get("username") == expected_username
-    assert config.get("email") == expected_email
-
-
-params_user_info_with_home_conf_file = [
-    (["", ""], ["home_username", "home@email.com"]),
-    (["cli_username", ""], ["cli_username", "home@email.com"]),
-    (["", "cli@email.com"], ["home_username", "cli@email.com"]),
-    ([None, None], ["home_username", "home@email.com"]),
-    (["cli_username", None], ["cli_username", "home@email.com"]),
-    ([None, "cli@email.com"], ["home_username", "cli@email.com"]),
-    (["cli_username", "cli@email.com"], ["cli_username", "cli@email.com"]),
-]
-params_user_info_with_local_conf_file = [
-    (["", ""], ["cwd_username", "cwd@email.com"]),
-    (["cli_username", ""], ["cli_username", "cwd@email.com"]),
-    (["", "cli@email.com"], ["cwd_username", "cli@email.com"]),
-    ([None, None], ["cwd_username", "cwd@email.com"]),
-    (["cli_username", None], ["cli_username", "cwd@email.com"]),
-    ([None, "cli@email.com"], ["cwd_username", "cli@email.com"]),
-    (["cli_username", "cli@email.com"], ["cli_username", "cli@email.com"]),
-]
-params_user_info_with_no_home_conf_file = [
-    (
-        [None, None],
-        ["input_username", "input@email.com"],
-        ["input_username", "input@email.com"],
-    ),
-    (
-        ["cli_username", None],
-        ["", "input@email.com"],
-        ["cli_username", "input@email.com"],
-    ),
-    (
-        [None, "cli@email.com"],
-        ["input_username", ""],
-        ["input_username", "cli@email.com"],
-    ),
-    (
-        ["", ""],
-        ["input_username", "input@email.com"],
-        ["input_username", "input@email.com"],
-    ),
-    (
-        ["cli_username", ""],
-        ["", "input@email.com"],
-        ["cli_username", "input@email.com"],
-    ),
-    (
-        ["", "cli@email.com"],
-        ["input_username", ""],
-        ["input_username", "cli@email.com"],
-    ),
-    (
-        ["cli_username", "cli@email.com"],
-        ["input_username", "input@email.com"],
-        ["cli_username", "cli@email.com"],
-    ),
-]
-params_user_info_no_conf_file_no_inputs = [
-    ([None, None], ["", ""], ["", ""]),
-]
-
-
-@pytest.mark.parametrize("inputs, expected", params_user_info_with_home_conf_file)
-def test_get_user_info_with_home_conf_file(
-    monkeypatch, inputs, expected, user_filesystem
-):
-    _setup_dirs(monkeypatch, user_filesystem)
-    _run_tests(inputs, expected)
-
-
-@pytest.mark.parametrize("inputs, expected", params_user_info_with_local_conf_file)
-def test_get_user_info_with_local_conf_file(
-    monkeypatch, inputs, expected, user_filesystem
-):
-    home_dir = _setup_dirs(monkeypatch, user_filesystem)
-    local_config_data = {"username": "cwd_username", "email": "cwd@email.com"}
-    with open(Path(user_filesystem) / "diffpyconfig.json", "w") as f:
-        json.dump(local_config_data, f)
-    _run_tests(inputs, expected)
-    os.remove(Path().home() / "diffpyconfig.json")
-    _run_tests(inputs, expected)
-
-
-@pytest.mark.parametrize(
-    "inputsa, inputsb, expected", params_user_info_with_no_home_conf_file
-)
-def test_get_user_info_with_no_home_conf_file(
-    monkeypatch, inputsa, inputsb, expected, user_filesystem
-):
-    _setup_dirs(monkeypatch, user_filesystem)
-    os.remove(Path().home() / "diffpyconfig.json")
-    inp_iter = iter(inputsb)
-    monkeypatch.setattr("builtins.input", lambda _: next(inp_iter))
-    _run_tests(inputsa, expected)
-    confile = Path().home() / "diffpyconfig.json"
-    assert confile.is_file()
-
-
-@pytest.mark.parametrize(
-    "inputsa, inputsb, expected", params_user_info_no_conf_file_no_inputs
-)
-def test_get_user_info_no_conf_file_no_inputs(
-    monkeypatch, inputsa, inputsb, expected, user_filesystem
-):
-    _setup_dirs(monkeypatch, user_filesystem)
-    os.remove(Path().home() / "diffpyconfig.json")
-    inp_iter = iter(inputsb)
-    monkeypatch.setattr("builtins.input", lambda _: next(inp_iter))
-    _run_tests(inputsa, expected)
-    confile = Path().home() / "diffpyconfig.json"
-    assert confile.exists() is False
-=======
 params_user_info_with_conf_file = [
     (["", ""], ["home_username", "home@email.com", "cwd_username", "cwd@email.com"]),
     (
@@ -299,5 +171,4 @@
     input_user = iter(inputs)
     monkeypatch.setattr("builtins.input", lambda _: next(input_user))
     with pytest.raises(ValueError, match=msg[0]):
-        get_user_info()
->>>>>>> c04f38d7
+        get_user_info()