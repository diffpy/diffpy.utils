import datetime
import uuid
import warnings
from copy import deepcopy

import numpy as np

from diffpy.utils.tools import get_package_info
from diffpy.utils.transforms import d_to_q, d_to_tth, q_to_d, q_to_tth, tth_to_d, tth_to_q

QQUANTITIES = ["q"]
ANGLEQUANTITIES = ["angle", "tth", "twotheta", "2theta"]
DQUANTITIES = ["d", "dspace"]
XQUANTITIES = ANGLEQUANTITIES + DQUANTITIES + QQUANTITIES
XUNITS = ["degrees", "radians", "rad", "deg", "inv_angs", "inv_nm", "nm-1", "A-1"]

x_grid_emsg = (
    "objects are not on the same x-grid. You may add them using the self.add method "
    "and specifying how to handle the mismatch."
)


def _xtype_wmsg(xtype):
    return (
        f"I don't know how to handle the xtype, '{xtype}'. "
        f"Please rerun specifying an xtype from {*XQUANTITIES, }"
    )


def _setter_wmsg(attribute):
    return (
        f"Direct modification of attribute '{attribute}' is not allowed. "
        f"Please use 'input_data' to modify '{attribute}'.",
    )


class DiffractionObject:
    def __init__(
        self, name=None, wavelength=None, scat_quantity=None, metadata=None, xarray=None, yarray=None, xtype=None
    ):
        if name is None:
            name = ""
        self.name = name
        if metadata is None:
            metadata = {}
        self.metadata = metadata
        if xtype is None:
            xtype = ""
        self.scat_quantity = scat_quantity
        self.wavelength = wavelength

        if xarray is None:
            xarray = np.empty(0)
        if yarray is None:
            yarray = np.empty(0)

<<<<<<< HEAD
        self._id = uuid.uuid4()
        self.insert_scattering_quantity(xarray, yarray, xtype)
=======
        self.input_data(xarray, yarray, xtype)
>>>>>>> 5f67f6c2

    def __eq__(self, other):
        if not isinstance(other, DiffractionObject):
            return NotImplemented
        self_attributes = [key for key in self.__dict__ if not key.startswith("_")]
        other_attributes = [key for key in other.__dict__ if not key.startswith("_")]
        if not sorted(self_attributes) == sorted(other_attributes):
            return False
        for key in self_attributes:
            value = getattr(self, key)
            other_value = getattr(other, key)
            if isinstance(value, float):
                if (
                    not (value is None and other_value is None)
                    and (value is None)
                    or (other_value is None)
                    or not np.isclose(value, other_value, rtol=1e-5)
                ):
                    return False
            elif isinstance(value, list) and all(isinstance(i, np.ndarray) for i in value):
                if not all(np.allclose(i, j, rtol=1e-5) for i, j in zip(value, other_value)):
                    return False
            else:
                if value != other_value:
                    return False
        return True

    def __add__(self, other):
        summed = deepcopy(self)
        if isinstance(other, int) or isinstance(other, float) or isinstance(other, np.ndarray):
            summed.on_tth[1] = self.on_tth[1] + other
            summed.on_q[1] = self.on_q[1] + other
        elif not isinstance(other, DiffractionObject):
            raise TypeError("I only know how to sum two DiffractionObject objects")
        elif self.on_tth[0].all() != other.on_tth[0].all():
            raise RuntimeError(x_grid_emsg)
        else:
            summed.on_tth[1] = self.on_tth[1] + other.on_tth[1]
            summed.on_q[1] = self.on_q[1] + other.on_q[1]
        return summed

    def __radd__(self, other):
        summed = deepcopy(self)
        if isinstance(other, int) or isinstance(other, float) or isinstance(other, np.ndarray):
            summed.on_tth[1] = self.on_tth[1] + other
            summed.on_q[1] = self.on_q[1] + other
        elif not isinstance(other, DiffractionObject):
            raise TypeError("I only know how to sum two Scattering_object objects")
        elif self.on_tth[0].all() != other.on_tth[0].all():
            raise RuntimeError(x_grid_emsg)
        else:
            summed.on_tth[1] = self.on_tth[1] + other.on_tth[1]
            summed.on_q[1] = self.on_q[1] + other.on_q[1]
        return summed

    def __sub__(self, other):
        subtracted = deepcopy(self)
        if isinstance(other, int) or isinstance(other, float) or isinstance(other, np.ndarray):
            subtracted.on_tth[1] = self.on_tth[1] - other
            subtracted.on_q[1] = self.on_q[1] - other
        elif not isinstance(other, DiffractionObject):
            raise TypeError("I only know how to subtract two Scattering_object objects")
        elif self.on_tth[0].all() != other.on_tth[0].all():
            raise RuntimeError(x_grid_emsg)
        else:
            subtracted.on_tth[1] = self.on_tth[1] - other.on_tth[1]
            subtracted.on_q[1] = self.on_q[1] - other.on_q[1]
        return subtracted

    def __rsub__(self, other):
        subtracted = deepcopy(self)
        if isinstance(other, int) or isinstance(other, float) or isinstance(other, np.ndarray):
            subtracted.on_tth[1] = other - self.on_tth[1]
            subtracted.on_q[1] = other - self.on_q[1]
        elif not isinstance(other, DiffractionObject):
            raise TypeError("I only know how to subtract two Scattering_object objects")
        elif self.on_tth[0].all() != other.on_tth[0].all():
            raise RuntimeError(x_grid_emsg)
        else:
            subtracted.on_tth[1] = other.on_tth[1] - self.on_tth[1]
            subtracted.on_q[1] = other.on_q[1] - self.on_q[1]
        return subtracted

    def __mul__(self, other):
        multiplied = deepcopy(self)
        if isinstance(other, int) or isinstance(other, float) or isinstance(other, np.ndarray):
            multiplied.on_tth[1] = other * self.on_tth[1]
            multiplied.on_q[1] = other * self.on_q[1]
        elif not isinstance(other, DiffractionObject):
            raise TypeError("I only know how to multiply two Scattering_object objects")
        elif self.on_tth[0].all() != other.on_tth[0].all():
            raise RuntimeError(x_grid_emsg)
        else:
            multiplied.on_tth[1] = self.on_tth[1] * other.on_tth[1]
            multiplied.on_q[1] = self.on_q[1] * other.on_q[1]
        return multiplied

    def __rmul__(self, other):
        multiplied = deepcopy(self)
        if isinstance(other, int) or isinstance(other, float) or isinstance(other, np.ndarray):
            multiplied.on_tth[1] = other * self.on_tth[1]
            multiplied.on_q[1] = other * self.on_q[1]
        elif self.on_tth[0].all() != other.on_tth[0].all():
            raise RuntimeError(x_grid_emsg)
        else:
            multiplied.on_tth[1] = self.on_tth[1] * other.on_tth[1]
            multiplied.on_q[1] = self.on_q[1] * other.on_q[1]
        return multiplied

    def __truediv__(self, other):
        divided = deepcopy(self)
        if isinstance(other, int) or isinstance(other, float) or isinstance(other, np.ndarray):
            divided.on_tth[1] = other / self.on_tth[1]
            divided.on_q[1] = other / self.on_q[1]
        elif not isinstance(other, DiffractionObject):
            raise TypeError("I only know how to multiply two Scattering_object objects")
        elif self.on_tth[0].all() != other.on_tth[0].all():
            raise RuntimeError(x_grid_emsg)
        else:
            divided.on_tth[1] = self.on_tth[1] / other.on_tth[1]
            divided.on_q[1] = self.on_q[1] / other.on_q[1]
        return divided

    def __rtruediv__(self, other):
        divided = deepcopy(self)
        if isinstance(other, int) or isinstance(other, float) or isinstance(other, np.ndarray):
            divided.on_tth[1] = other / self.on_tth[1]
            divided.on_q[1] = other / self.on_q[1]
        elif self.on_tth[0].all() != other.on_tth[0].all():
            raise RuntimeError(x_grid_emsg)
        else:
            divided.on_tth[1] = other.on_tth[1] / self.on_tth[1]
            divided.on_q[1] = other.on_q[1] / self.on_q[1]
        return divided

    @property
    def all_arrays(self):
        return self._all_arrays

    @all_arrays.setter
    def all_arrays(self, _):
        raise AttributeError(_setter_wmsg("all_arrays"))

    @property
    def input_xtype(self):
        return self._input_xtype

    @input_xtype.setter
    def input_xtype(self, _):
        raise AttributeError(_setter_wmsg("input_xtype"))

    @property
    def id(self):
        return self._id

    @id.setter
    def id(self, _):
        raise AttributeError(_setter_wmsg("id"))

    def set_angles_from_list(self, angles_list):
        self.angles = angles_list
        self.n_steps = len(angles_list) - 1.0
        self.begin_angle = self.angles[0]
        self.end_angle = self.angles[-1]

    def set_qs_from_range(self, begin_q, end_q, step_size=None, n_steps=None):
        """
        create an array of linear spaced Q-values

        Parameters
        ----------
        begin_q float
          the beginning angle
        end_q float
          the ending angle
        step_size float
          the size of the step between points.  Only specify step_size or n_steps, not both
        n_steps integer
          the number of steps.  Odd numbers are preferred. Only specify step_size or n_steps, not both

        Returns
        -------
        Sets self.qs
        self.qs array of floats
          the q values in the independent array

        """
        self.qs = self._set_array_from_range(begin_q, end_q, step_size=step_size, n_steps=n_steps)

    def set_angles_from_range(self, begin_angle, end_angle, step_size=None, n_steps=None):
        """
        create an array of linear spaced angle-values

        Parameters
        ----------
        begin_angle float
          the beginning angle
        end_angle float
          the ending angle
        step_size float
          the size of the step between points.  Only specify step_size or n_steps, not both
        n_steps integer
          the number of steps.  Odd numbers are preferred. Only specify step_size or n_steps, not both

        Returns
        -------
        Sets self.angles
        self.angles array of floats
          the q values in the independent array

        """
        self.angles = self._set_array_from_range(begin_angle, end_angle, step_size=step_size, n_steps=n_steps)

    def _set_array_from_range(self, begin, end, step_size=None, n_steps=None):
        if step_size is not None and n_steps is not None:
            print(
                "WARNING: both step_size and n_steps have been given.  n_steps will be used and step_size will be "
                "reset."
            )
            array = np.linspace(begin, end, n_steps)
        elif step_size is not None:
            array = np.arange(begin, end, step_size)
        elif n_steps is not None:
            array = np.linspace(begin, end, n_steps)
        return array

    def get_array_index(self, value, xtype=None):
        """
        Return the index of the closest value in the array associated with the specified xtype.

        Parameters
        ----------
        xtype str
            the xtype used to access the array
        value float
            the target value to search for

        Returns
        -------
        the index of the value in the array
        """

        if xtype is None:
            xtype = self._input_xtype
        array = self.on_xtype(xtype)[0]
        if len(array) == 0:
            raise ValueError(f"The '{xtype}' array is empty. Please ensure it is initialized.")
        i = (np.abs(array - value)).argmin()
        return i

    def _set_xarrays(self, xarray, xtype):
        self._all_arrays = np.empty(shape=(len(xarray), 4))
        if xtype.lower() in QQUANTITIES:
            self._all_arrays[:, 1] = xarray
            self._all_arrays[:, 2] = q_to_tth(xarray, self.wavelength)
            self._all_arrays[:, 3] = q_to_d(xarray)
        elif xtype.lower() in ANGLEQUANTITIES:
            self._all_arrays[:, 2] = xarray
            self._all_arrays[:, 1] = tth_to_q(xarray, self.wavelength)
            self._all_arrays[:, 3] = tth_to_d(xarray, self.wavelength)
        elif xtype.lower() in DQUANTITIES:
            self._all_arrays[:, 3] = xarray
            self._all_arrays[:, 1] = d_to_q(xarray)
            self._all_arrays[:, 2] = d_to_tth(xarray, self.wavelength)
        self.qmin = np.nanmin(self._all_arrays[:, 1], initial=np.inf)
        self.qmax = np.nanmax(self._all_arrays[:, 1], initial=0.0)
        self.tthmin = np.nanmin(self._all_arrays[:, 2], initial=np.inf)
        self.tthmax = np.nanmax(self._all_arrays[:, 2], initial=0.0)
        self.dmin = np.nanmin(self._all_arrays[:, 3], initial=np.inf)
        self.dmax = np.nanmax(self._all_arrays[:, 3], initial=0.0)

    def input_data(
        self,
        xarray,
        yarray,
        xtype,
        metadata={},
        scat_quantity=None,
        name=None,
        wavelength=None,
    ):
        f"""
        insert a new scattering quantity into the scattering object

        Parameters
        ----------
        xarray array-like of floats
          the independent variable array
        yarray array-like of floats
          the dependent variable array
        xtype string
          the type of quantity for the independent variable from {*XQUANTITIES, }
        metadata, scat_quantity, name and wavelength are optional.  They have the same
        meaning as in the constructor. Values will only be overwritten if non-empty values are passed.

        Returns
        -------
        Nothing.  Updates the object in place.

        """

        # Check xarray and yarray have the same length
        if len(xarray) != len(yarray):
            raise ValueError(
                "'xarray' and 'yarray' must have the same length. "
                "Please re-initialize 'DiffractionObject' or re-run the method 'input_data' "
                "with 'xarray' and 'yarray' of identical length."
            )

        self._set_xarrays(xarray, xtype)
        self._all_arrays[:, 0] = yarray
        self._input_xtype = xtype
        # only update these optional values if non-empty quantities are passed to avoid overwriting
        # valid data inadvertently
        if metadata:
            self.metadata = metadata
        if scat_quantity is not None:
            self.scat_quantity = scat_quantity
        if name is not None:
            self.name = name
        if wavelength is not None:
            self.wavelength = wavelength

        # Check xtype is valid. An empty string is the default value.
        if xtype != "":
            if xtype not in XQUANTITIES:
                raise ValueError(_xtype_wmsg(xtype))

    def _get_original_array(self):
        if self._input_xtype in QQUANTITIES:
            return self.on_q(), "q"
        elif self._input_xtype in ANGLEQUANTITIES:
            return self.on_tth(), "tth"
        elif self._input_xtype in DQUANTITIES:
            return self.on_d(), "d"

    def on_q(self):
        return [self.all_arrays[:, 1], self.all_arrays[:, 0]]

    def on_tth(self):
        return [self.all_arrays[:, 2], self.all_arrays[:, 0]]

    def on_d(self):
        return [self.all_arrays[:, 3], self.all_arrays[:, 0]]

    def scale_to(self, target_diff_object, xtype=None, xvalue=None):
        """
        Return a new diffraction object which is the current object but recaled in y to the target

        Parameters
        ----------
        target_diff_object: DiffractionObject
          the diffraction object you want to scale the current one on to
        xtype: string, optional.  Default is Q
          the xtype, from {XQUANTITIES}, that you will specify a point from to scale to
        xvalue: float. Default is the midpoint of the array
          the y-value in the target at this x-value will be used as the factor to scale to.
          The entire array is scaled be the factor that places on on top of the other at that point.
          xvalue does not have to be in the x-array, the point closest to this point will be used for the scaling.

        Returns
        -------
        the rescaled DiffractionObject as a new object

        """
        scaled = deepcopy(self)
        if xtype is None:
            xtype = "q"

        data = self.on_xtype(xtype)
        target = target_diff_object.on_xtype(xtype)
        if xvalue is None:
            xvalue = data[0][0] + (data[0][-1] - data[0][0]) / 2.0

        xindex = (np.abs(data[0] - xvalue)).argmin()
        ytarget = target[1][xindex]
        yself = data[1][xindex]
        scaled.on_tth[1] = data[1] * ytarget / yself
        scaled.on_q[1] = data[1] * ytarget / yself
        return scaled

    def on_xtype(self, xtype):
        """
        Return a list of two 1D np array with x and y data, raise an error if the specified xtype is invalid

        Parameters
        ----------
        xtype str
            the type of quantity for the independent variable from {*XQUANTITIES, }

        Returns
        -------
        a list of two 1D np array with x and y data
        """
        if xtype.lower() in ANGLEQUANTITIES:
            return self.on_tth()
        elif xtype.lower() in QQUANTITIES:
            return self.on_q()
        elif xtype.lower() in DQUANTITIES:
            return self.on_d()
        else:
            raise ValueError(_xtype_wmsg(xtype))

    def dump(self, filepath, xtype=None):
        if xtype is None:
            xtype = "q"
        if xtype in QQUANTITIES:
            data_to_save = np.column_stack((self.on_q()[0], self.on_q()[1]))
        elif xtype in ANGLEQUANTITIES:
            data_to_save = np.column_stack((self.on_tth()[0], self.on_tth()[1]))
        elif xtype in DQUANTITIES:
            data_to_save = np.column_stack((self.on_d()[0], self.on_d()[1]))
        else:
            warnings.warn(_xtype_wmsg(xtype))
        self.metadata.update(get_package_info("diffpy.utils", metadata=self.metadata))
        self.metadata["creation_time"] = datetime.datetime.now()

        with open(filepath, "w") as f:
            f.write(
                f"[DiffractionObject]\nname = {self.name}\nwavelength = {self.wavelength}\n"
                f"scat_quantity = {self.scat_quantity}\n"
            )
            for key, value in self.metadata.items():
                f.write(f"{key} = {value}\n")
            f.write("\n#### start data\n")
            np.savetxt(f, data_to_save, delimiter=" ")

    def copy(self):
        """
        Create a deep copy of the DiffractionObject instance.

        Returns
        -------
        DiffractionObject
            A new instance of DiffractionObject, which is a deep copy of the current instance.
        """
        return deepcopy(self)<|MERGE_RESOLUTION|>--- conflicted
+++ resolved
@@ -54,12 +54,8 @@
         if yarray is None:
             yarray = np.empty(0)
 
-<<<<<<< HEAD
         self._id = uuid.uuid4()
-        self.insert_scattering_quantity(xarray, yarray, xtype)
-=======
         self.input_data(xarray, yarray, xtype)
->>>>>>> 5f67f6c2
 
     def __eq__(self, other):
         if not isinstance(other, DiffractionObject):
