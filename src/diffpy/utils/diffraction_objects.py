--- conflicted
+++ resolved
@@ -391,7 +391,6 @@
     def on_d(self):
         return [self.all_arrays[:, 3], self.all_arrays[:, 0]]
 
-<<<<<<< HEAD
     def scale_to(self, target_diff_object, q=None, tth=None, d=None, offset=0):
         """
         returns a new diffraction object which is the current object but rescaled in y to the target
@@ -400,11 +399,6 @@
         The entire array is scaled by this factor so that one object places on top of the other at that point.
         If multiple values of `q`, `tth`, or `d` are provided, the priority is `q` > `tth` > `d`.
         If none are provided, the midpoint of the current object's `q`-array will be used.
-=======
-    def scale_to(self, target_diff_object, xtype=None, xvalue=None):
-        """
-        Return a new diffraction object which is the current object but recaled in y to the target
->>>>>>> 5f67f6c2
 
         Parameters
         ----------
@@ -422,6 +416,10 @@
         the rescaled DiffractionObject as a new object
         """
         scaled = self.copy()
+        count = sum([q is not None, tth is not None, d is not None])
+        if count > 1:
+            raise ValueError("You can only specify one of 'q', 'tth', or 'd'. Please rerun specifying only one.")
+
         xtype = "q" if q is not None else "tth" if tth is not None else "d" if d is not None else "q"
         data, target = self.on_xtype(xtype), target_diff_object.on_xtype(xtype)
 
