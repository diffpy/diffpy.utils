--- conflicted
+++ resolved
@@ -6,8 +6,6 @@
 HOME_CONFIG_PATH = Path.home() / CONFIG_FILE
 
 
-<<<<<<< HEAD
-=======
 def prompt_user_info():
     username = input(
         "Please enter your username (or press Enter to skip if you already entered before): "
@@ -18,7 +16,6 @@
     return username, email
 
 
->>>>>>> c04f38d7
 def find_conf_file():
     if CWD_CONFIG_PATH.exists() and CWD_CONFIG_PATH.is_file():
         return CWD_CONFIG_PATH
