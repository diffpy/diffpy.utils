--- conflicted
+++ resolved
@@ -16,15 +16,11 @@
 from setup import versiondata, FALLBACK_VERSION
 timestamp = versiondata.getint('DEFAULT', 'timestamp')
 
-<<<<<<< HEAD
-print('Run "setup.py sdist --formats=tar"', end=' ')
-=======
 vfb = versiondata.get('DEFAULT', 'version').split('.post')[0] + '.post0'
 emsg = "Invalid FALLBACK_VERSION. Expected %r got %r."
 assert vfb == FALLBACK_VERSION, emsg % (vfb, FALLBACK_VERSION)
 
-print 'Run "setup.py sdist --formats=tar"',
->>>>>>> e971d120
+print('Run "setup.py sdist --formats=tar"', end=' ')
 cmd_sdist = [sys.executable] + 'setup.py sdist --formats=tar'.split()
 ec = subprocess.call(cmd_sdist, cwd=BASEDIR, stdout=open(os.devnull, 'w'))
 if ec:  sys.exit(ec)
