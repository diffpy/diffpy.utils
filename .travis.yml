--- conflicted
+++ resolved
@@ -3,19 +3,14 @@
 
 language: generic
 
-<<<<<<< HEAD
-python:
-  - 3.3
-  - 3.4
-=======
 os:
   - linux
   - osx
 
 env:
-  - MYUSEMC=true MYPYTHON_VERSION=2.6
-  - MYUSEMC=true MYPYTHON_VERSION=2.7
-  - MYUSEMC=false
+  - MYUSEMC=true MYPYTHON_VERSION=3.4
+  - MYUSEMC=true MYPYTHON_VERSION=3.5
+# - MYUSEMC=false
 
 matrix:
   exclude:
@@ -34,7 +29,6 @@
     packages:
     - python-numpy
     - python-setuptools
->>>>>>> e971d120
 
 before_install:
   - umask 022
