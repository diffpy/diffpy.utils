--- conflicted
+++ resolved
@@ -79,13 +79,8 @@
   - $NOBREW || $MYPIP install $MYPIPFLAGS coverage
   - $NOBREW || $MYPIP install $MYPIPFLAGS "${MYTARBUNDLE}"
 
-<<<<<<< HEAD
-  - cd ~/rundir
-  - MYGIT_REV=$(python3 -c "import diffpy.utils.version as v; print(v.__gitsha__)")
-=======
   - cd ${MYRUNDIR}
-  - MYGIT_REV=$(python -c "import ${MYNAME}.version as v; print(v.__gitsha__)")
->>>>>>> 0a743fc4
+  - MYGIT_REV=$(python3 -c "import ${MYNAME}.version as v; print(v.__gitsha__)")
   - if [[ "${TRAVIS_COMMIT}" != "${MYGIT_REV}" ]]; then
         echo "Version mismatch ${TRAVIS_COMMIT} vs ${MYGIT_REV}.";
         exit 1;
